--- conflicted
+++ resolved
@@ -92,16 +92,10 @@
         )
         
 
-<<<<<<< HEAD
-        // SLACK_ALERT(
-        //     ALIGNMENT.out
-        // )
-=======
         SLACK_ALERT(
             alignment_outputs.coverage_summary,
             CONSENSUS.out,
             variant_outputs.merge_vcf_files
         )
->>>>>>> 7f81e78b
 
 }